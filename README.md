# LendX

A decentralized lending marketplace built on XRPL (XRP Ledger) with Auth0 authentication, XRPL wallet integration, and a modern React-based interface focused on emerging market lending.

<<<<<<< HEAD
## Features

- **Decentralized Lending**: Create lending pools and apply for loans through peer-to-peer transactions
- **Dual Role Interface**: Seamlessly switch between lender and borrower dashboard views
- **XRPL Integration**: Native XRP Ledger blockchain integration with direct transaction support
- **Auth0 Authentication**: Google SSO integration with secure authentication flows
- **XRPL Wallet Management**: Direct wallet generation and connection (replacing Xumm SDK)
- **Verifiable Credentials**: DID-based identity and trust system for borrower verification
- **Professional Dashboard**: Modern React interface with dark theme and responsive design
- **Multi-signature Support**: Enterprise-grade security features for institutional use
=======
https://lendxrp.vercel.app/

## 🚀 Features

- **Decentralized Lending**: Create lending pools and apply for loans
- **Dual Role Interface**: Switch between lender and borrower views
- **XRPL Integration**: Native XRP Ledger blockchain integration with MPT (Multi-Purpose Token) support
- **Verifiable Credentials**: DID-based identity and trust system
- **Xumm Wallet Support**: Secure wallet connection and transaction signing with JWT OAuth
- **Auth0 Integration**: Enterprise-grade authentication and authorization
- **Real-time Dashboard**: Professional financial interface with dark theme (Next.js 14 + React 19)
- **Escrow Automation**: Smart contract-like escrow for loan security
- **Multi-signature Support**: Enterprise-grade security features
- **Dual Backend Architecture**: Python FastAPI for blockchain operations + Express.js for authentication

## 🛠️ Tech Stack

### Frontend
- **Framework**: Next.js 14 with React 19
- **Language**: TypeScript
- **Styling**: Tailwind CSS 4 + PostCSS
- **UI Components**: Shadcn/ui with Radix UI
- **State Management**: Zustand
- **Form Handling**: React Hook Form + Zod validation
- **Authentication**: Auth0 (@auth0/nextjs-auth0)
- **XRPL Integration**: xrpl SDK + Xumm SDK

### Backend
- **Python FastAPI**: Primary backend for lending logic and XRPL operations
  - Database: SQLAlchemy ORM + PostgreSQL (Supabase)
  - XRPL Client: xrpl-py library
  - Services: DID, MPT, Xumm integration
- **Express.js**: Authentication and identity management
  - Auth0 JWT authentication
  - DID operations
  - Port: 3001
>>>>>>> d0e1ebf2

## Project Structure

```
lendx/
├── frontend/                # Next.js 14 LendX application (PRIMARY UI)
│   ├── app/                # App router pages
<<<<<<< HEAD
│   │   ├── (auth)/         # Authentication pages (signup)
│   │   ├── (dashboard)/    # Main dashboard with lender/borrower views
│   │   ├── layout.tsx     # Root layout with theme provider
│   │   └── page.tsx       # Landing page
│   ├── components/         # React UI components
│   │   ├── lendx/         # Core lending components (lender-view, borrower-view)
│   │   ├── ui/            # Shadcn/ui base components
│   │   ├── dashboard/     # Dashboard-specific components
│   │   ├── chat/          # Chat interface components
│   │   └── icons/         # Custom icon components
│   ├── lib/               # Utility libraries
│   │   ├── xrpl/         # XRPL integration (client, wallet, transactions, credentials)
│   │   ├── auth0.ts      # Auth0 configuration
│   │   └── utils.ts      # General utilities
│   └── package.json      # Frontend dependencies
├── backend/               # Python FastAPI services
│   ├── xrpl_client/      # XRPL client library
│   │   ├── client.py     # Connection and transaction handling
│   │   ├── mpt.py        # Multi-Purpose Token operations
│   │   ├── escrow.py     # Escrow transaction handling
│   │   ├── multisig.py   # Multi-signature account management
│   │   └── exceptions.py # Custom XRPL exceptions
│   ├── api/              # FastAPI application
│   └── tests/            # Python test suite
├── pyproject.toml        # Python dependencies and configuration
=======
│   │   ├── (auth)/         # Authentication flow
│   │   └── (dashboard)/    # Main dashboard
│   ├── components/         # UI components
│   │   ├── lendx/         # Core LendX components
│   │   ├── ui/            # Shadcn/ui components
│   │   └── dashboard/     # Dashboard widgets
│   ├── lib/               # Utilities
│   │   └── xrpl/         # XRPL integration layer
│   ├── hooks/             # React hooks
│   └── package.json       # Next.js dependencies
├── @backend/              # Express.js Node backend
│   └── src/
│       ├── index.ts       # Express server (port 3001)
│       ├── auth/          # Auth0 JWT authentication
│       ├── routes/        # API routes (auth, DID)
│       └── services/      # Business logic
├── backend/               # Python FastAPI services (PRIMARY BACKEND)
│   ├── api/              # FastAPI endpoints
│   │   ├── main.py       # Main application
│   │   ├── auth.py       # Authentication
│   │   └── xumm.py       # Xumm wallet integration
│   ├── xrpl_client/      # XRPL client library
│   ├── services/         # Business logic
│   │   ├── did_service.py    # Decentralized identity
│   │   ├── mpt_service.py    # Multi-Purpose Token
│   │   └── xumm_service.py   # Xumm integration
│   ├── models/           # Database models
│   ├── config/           # Configuration & database
│   ├── migrations/       # Database migrations
│   └── tests/            # Test suite
├── client/                # Vite app (experimental/untracked)
├── pyproject.toml        # Python dependencies
>>>>>>> d0e1ebf2
└── README.md
```

## Installation

### Frontend (Next.js Application)

```bash
# Clone the repository
git clone https://github.com/sureenheer/calhacks.git
cd calhacks

# Navigate to frontend
cd frontend

# Install dependencies (legacy peer deps required for some XRPL packages)
npm install --legacy-peer-deps

# Create environment file
<<<<<<< HEAD
cp .env.example .env.local
# Add your Auth0 and XRPL configuration
=======
cp .env.local.example .env.local
# Add your Xumm API credentials and Auth0 configuration
>>>>>>> d0e1ebf2

# Start development server
npm run dev
# Frontend runs on http://localhost:3000
```

<<<<<<< HEAD
### Backend (Python Services)
=======
### Backend (Python FastAPI)
>>>>>>> d0e1ebf2

```bash
# From project root
python -m venv venv
source venv/bin/activate  # On Windows: venv\Scripts\activate

# Install dependencies
pip install -e .

<<<<<<< HEAD
# Run tests
pytest

# Start FastAPI server (when implemented)
uvicorn backend.api.main:app --reload
=======
# Configure database (create .env in backend/)
# Add DATABASE_URL, SUPABASE_URL, SUPABASE_KEY

# Start FastAPI server
uvicorn backend.api.main:app --reload --port 8000
```

### Backend (Express.js)

```bash
# Navigate to @backend directory
cd @backend

# Install dependencies
npm install

# Configure Auth0 (create .env)
# Add AUTH0_DOMAIN, AUTH0_AUDIENCE, etc.

# Start Express server
npm run dev  # Runs on port 3001
>>>>>>> d0e1ebf2
```

## Usage

### Frontend Application

The LendX frontend provides two main interfaces:

1. **Landing Page** (`/`): Welcome page with Auth0 login/signup
2. **Dashboard** (`/dashboard`): Main application with dual-role interface

#### Lender Dashboard Features
- Create lending pools with custom rates and terms
- View pool statistics and available liquidity
- Approve/reject loan requests from borrowers
- Withdraw funds from pools

#### Borrower Dashboard Features
- Browse available lending pools
- Apply for loans with purpose descriptions
- Track loan status and repayment schedules
- Make loan payments

### Python XRPL Client Library

#### Basic Connection and Transactions

```python
from backend.xrpl_client import connect, submit_and_wait
from xrpl.wallet import Wallet

# Connect to XRPL network
client = connect('testnet')  # or 'mainnet'

# Create a wallet
wallet = Wallet.create()

# Submit a payment transaction
tx = {
    "TransactionType": "Payment",
    "Account": wallet.address,
    "Destination": "rDestinationAddress",
    "Amount": "1000000"  # 1 XRP in drops
}
result = submit_and_wait(client, tx, wallet)
```

#### Multi-Purpose Token (MPT) Operations

```python
from backend.xrpl_client import create_issuance, mint_to_holder, get_mpt_balance

# Create MPT issuance for loan representation
issuance_id = create_issuance(client, issuer_wallet, "LOAN", "LendX Loan Token")

# Mint tokens to represent loan amount
tx_hash = mint_to_holder(client, issuer_wallet, borrower_address, 100.0, issuance_id)

# Check token balance
balance = get_mpt_balance(client, borrower_address, issuance_id)
```

#### Escrow Operations for Loan Security

```python
from backend.xrpl_client import create_deposit_escrow, finish_escrow

# Create escrow for loan collateral
sequence = create_deposit_escrow(client, borrower_wallet, 1000000, lender_address)

# Release escrow when loan is repaid
tx_hash = finish_escrow(client, lender_wallet, borrower_address, sequence)
```

#### Multi-Signature Account Management

```python
from backend.xrpl_client import setup_multisig_account, create_multisig_tx

# Setup multisig account for institutional lending
signers = ["rAddress1", "rAddress2", "rAddress3"]
tx_hash = setup_multisig_account(client, master_wallet, signers, threshold=2)

# Create multi-signed transaction
multisig_blob = create_multisig_tx(tx_json, [wallet1, wallet2])
```

## Configuration

### Environment Variables

<<<<<<< HEAD
Create a `.env.local` file in the frontend directory:
=======
**Frontend** (`frontend/.env.local`):
```env
# Auth0 Configuration
AUTH0_SECRET=your_auth0_secret
AUTH0_BASE_URL=http://localhost:3000
AUTH0_ISSUER_BASE_URL=https://your-domain.auth0.com
AUTH0_CLIENT_ID=your_client_id
AUTH0_CLIENT_SECRET=your_client_secret

# Xumm Wallet
NEXT_PUBLIC_XUMM_API_KEY=your_xumm_api_key

# Backend URLs
NEXT_PUBLIC_API_URL=http://localhost:8000
NEXT_PUBLIC_AUTH_API_URL=http://localhost:3001
```
>>>>>>> d0e1ebf2

**Python Backend** (`backend/.env`):
```env
<<<<<<< HEAD
# Auth0 Configuration
AUTH0_SECRET='use [openssl rand -hex 32] to generate a 32 bytes value'
AUTH0_BASE_URL='http://localhost:3000'
AUTH0_ISSUER_BASE_URL='https://your-tenant.auth0.com'
AUTH0_CLIENT_ID='your_auth0_client_id'
AUTH0_CLIENT_SECRET='your_auth0_client_secret'

# XRPL Configuration
NEXT_PUBLIC_XRPL_NETWORK=testnet  # or mainnet
NEXT_PUBLIC_XRPL_WEBSOCKET=wss://s.altnet.rippletest.net:51233

# Optional: Xumm Wallet Integration (legacy)
NEXT_PUBLIC_XAMAN_API_KEY=your_xaman_key
NEXT_PUBLIC_XAMAN_API_SECRET=your_xaman_secret
=======
# Database (Supabase/PostgreSQL)
DATABASE_URL=postgresql://user:password@host:5432/dbname
SUPABASE_URL=https://your-project.supabase.co
SUPABASE_KEY=your_supabase_key

# XRPL Network
XRPL_NETWORK=testnet  # or mainnet

# Xumm Integration
XUMM_API_KEY=your_xumm_api_key
XUMM_API_SECRET=your_xumm_api_secret
```

**Express Backend** (`@backend/.env`):
```env
# Auth0 Configuration
AUTH0_DOMAIN=your-domain.auth0.com
AUTH0_AUDIENCE=your_api_audience
AUTH0_CLIENT_ID=your_client_id
AUTH0_CLIENT_SECRET=your_client_secret

# Server
PORT=3001
NODE_ENV=development
>>>>>>> d0e1ebf2
```

## Testing

```bash
# Run Python backend tests
pytest

<<<<<<< HEAD
# Run frontend linting
cd frontend
npm run lint

# Build frontend for production
npm run build
=======
# Run frontend tests
cd frontend
npm test

# Lint code
cd frontend && npm run lint
>>>>>>> d0e1ebf2
```

## Tech Stack

### Frontend
- **Next.js 14**: React framework with App Router
- **TypeScript**: Type-safe JavaScript development
- **Tailwind CSS**: Utility-first CSS framework
- **Shadcn/ui**: Modern component library
- **Auth0**: Authentication and user management
- **Framer Motion**: Animation library
- **XRPL.js**: Direct XRPL blockchain integration
- **Zustand**: State management

### Backend
- **Python 3.11+**: Core backend language
- **FastAPI**: Modern Python web framework
- **xrpl-py**: Official Python XRPL library
- **Pydantic**: Data validation and settings management
- **pytest**: Testing framework

## Key Implementation Details

### XRPL Integration
- Direct wallet generation replacing Xumm SDK dependency
- Multi-Purpose Token (MPT) support for loan representation
- Escrow transactions for secure loan handling
- Multi-signature account support for institutional use
- WebSocket subscriptions for real-time updates

### Authentication Flow
- Auth0 Google SSO integration
- XRPL wallet connection and DID generation
- Verifiable credential management for borrower verification

### Frontend Architecture
- Dual-role dashboard with seamless switching
- Real-time transaction status updates
- Responsive design with dark theme
- Professional financial interface components

## Contributing

1. Fork the repository
2. Create a feature branch (`git checkout -b feature/amazing-feature`)
3. Commit your changes (`git commit -m 'feat: add amazing feature'`)
4. Push to the branch (`git push origin feature/amazing-feature`)
5. Open a Pull Request

## License

This project is licensed under the MIT License - see the [LICENSE](LICENSE) file for details.

## Acknowledgments

- [XRPL Documentation](https://xrpl.org/) for comprehensive ledger documentation
- [Auth0](https://auth0.com/) for authentication services
- CalHacks 2025 organizers and participants

Built for CalHacks 2025<|MERGE_RESOLUTION|>--- conflicted
+++ resolved
@@ -2,7 +2,6 @@
 
 A decentralized lending marketplace built on XRPL (XRP Ledger) with Auth0 authentication, XRPL wallet integration, and a modern React-based interface focused on emerging market lending.
 
-<<<<<<< HEAD
 ## Features
 
 - **Decentralized Lending**: Create lending pools and apply for loans through peer-to-peer transactions
@@ -13,44 +12,6 @@
 - **Verifiable Credentials**: DID-based identity and trust system for borrower verification
 - **Professional Dashboard**: Modern React interface with dark theme and responsive design
 - **Multi-signature Support**: Enterprise-grade security features for institutional use
-=======
-https://lendxrp.vercel.app/
-
-## 🚀 Features
-
-- **Decentralized Lending**: Create lending pools and apply for loans
-- **Dual Role Interface**: Switch between lender and borrower views
-- **XRPL Integration**: Native XRP Ledger blockchain integration with MPT (Multi-Purpose Token) support
-- **Verifiable Credentials**: DID-based identity and trust system
-- **Xumm Wallet Support**: Secure wallet connection and transaction signing with JWT OAuth
-- **Auth0 Integration**: Enterprise-grade authentication and authorization
-- **Real-time Dashboard**: Professional financial interface with dark theme (Next.js 14 + React 19)
-- **Escrow Automation**: Smart contract-like escrow for loan security
-- **Multi-signature Support**: Enterprise-grade security features
-- **Dual Backend Architecture**: Python FastAPI for blockchain operations + Express.js for authentication
-
-## 🛠️ Tech Stack
-
-### Frontend
-- **Framework**: Next.js 14 with React 19
-- **Language**: TypeScript
-- **Styling**: Tailwind CSS 4 + PostCSS
-- **UI Components**: Shadcn/ui with Radix UI
-- **State Management**: Zustand
-- **Form Handling**: React Hook Form + Zod validation
-- **Authentication**: Auth0 (@auth0/nextjs-auth0)
-- **XRPL Integration**: xrpl SDK + Xumm SDK
-
-### Backend
-- **Python FastAPI**: Primary backend for lending logic and XRPL operations
-  - Database: SQLAlchemy ORM + PostgreSQL (Supabase)
-  - XRPL Client: xrpl-py library
-  - Services: DID, MPT, Xumm integration
-- **Express.js**: Authentication and identity management
-  - Auth0 JWT authentication
-  - DID operations
-  - Port: 3001
->>>>>>> d0e1ebf2
 
 ## Project Structure
 
@@ -58,7 +19,6 @@
 lendx/
 ├── frontend/                # Next.js 14 LendX application (PRIMARY UI)
 │   ├── app/                # App router pages
-<<<<<<< HEAD
 │   │   ├── (auth)/         # Authentication pages (signup)
 │   │   ├── (dashboard)/    # Main dashboard with lender/borrower views
 │   │   ├── layout.tsx     # Root layout with theme provider
@@ -84,40 +44,6 @@
 │   ├── api/              # FastAPI application
 │   └── tests/            # Python test suite
 ├── pyproject.toml        # Python dependencies and configuration
-=======
-│   │   ├── (auth)/         # Authentication flow
-│   │   └── (dashboard)/    # Main dashboard
-│   ├── components/         # UI components
-│   │   ├── lendx/         # Core LendX components
-│   │   ├── ui/            # Shadcn/ui components
-│   │   └── dashboard/     # Dashboard widgets
-│   ├── lib/               # Utilities
-│   │   └── xrpl/         # XRPL integration layer
-│   ├── hooks/             # React hooks
-│   └── package.json       # Next.js dependencies
-├── @backend/              # Express.js Node backend
-│   └── src/
-│       ├── index.ts       # Express server (port 3001)
-│       ├── auth/          # Auth0 JWT authentication
-│       ├── routes/        # API routes (auth, DID)
-│       └── services/      # Business logic
-├── backend/               # Python FastAPI services (PRIMARY BACKEND)
-│   ├── api/              # FastAPI endpoints
-│   │   ├── main.py       # Main application
-│   │   ├── auth.py       # Authentication
-│   │   └── xumm.py       # Xumm wallet integration
-│   ├── xrpl_client/      # XRPL client library
-│   ├── services/         # Business logic
-│   │   ├── did_service.py    # Decentralized identity
-│   │   ├── mpt_service.py    # Multi-Purpose Token
-│   │   └── xumm_service.py   # Xumm integration
-│   ├── models/           # Database models
-│   ├── config/           # Configuration & database
-│   ├── migrations/       # Database migrations
-│   └── tests/            # Test suite
-├── client/                # Vite app (experimental/untracked)
-├── pyproject.toml        # Python dependencies
->>>>>>> d0e1ebf2
 └── README.md
 ```
 
@@ -137,24 +63,15 @@
 npm install --legacy-peer-deps
 
 # Create environment file
-<<<<<<< HEAD
 cp .env.example .env.local
 # Add your Auth0 and XRPL configuration
-=======
-cp .env.local.example .env.local
-# Add your Xumm API credentials and Auth0 configuration
->>>>>>> d0e1ebf2
 
 # Start development server
 npm run dev
 # Frontend runs on http://localhost:3000
 ```
 
-<<<<<<< HEAD
 ### Backend (Python Services)
-=======
-### Backend (Python FastAPI)
->>>>>>> d0e1ebf2
 
 ```bash
 # From project root
@@ -164,35 +81,11 @@
 # Install dependencies
 pip install -e .
 
-<<<<<<< HEAD
 # Run tests
 pytest
 
 # Start FastAPI server (when implemented)
 uvicorn backend.api.main:app --reload
-=======
-# Configure database (create .env in backend/)
-# Add DATABASE_URL, SUPABASE_URL, SUPABASE_KEY
-
-# Start FastAPI server
-uvicorn backend.api.main:app --reload --port 8000
-```
-
-### Backend (Express.js)
-
-```bash
-# Navigate to @backend directory
-cd @backend
-
-# Install dependencies
-npm install
-
-# Configure Auth0 (create .env)
-# Add AUTH0_DOMAIN, AUTH0_AUDIENCE, etc.
-
-# Start Express server
-npm run dev  # Runs on port 3001
->>>>>>> d0e1ebf2
 ```
 
 ## Usage
@@ -284,30 +177,10 @@
 
 ### Environment Variables
 
-<<<<<<< HEAD
 Create a `.env.local` file in the frontend directory:
-=======
-**Frontend** (`frontend/.env.local`):
-```env
-# Auth0 Configuration
-AUTH0_SECRET=your_auth0_secret
-AUTH0_BASE_URL=http://localhost:3000
-AUTH0_ISSUER_BASE_URL=https://your-domain.auth0.com
-AUTH0_CLIENT_ID=your_client_id
-AUTH0_CLIENT_SECRET=your_client_secret
-
-# Xumm Wallet
-NEXT_PUBLIC_XUMM_API_KEY=your_xumm_api_key
-
-# Backend URLs
-NEXT_PUBLIC_API_URL=http://localhost:8000
-NEXT_PUBLIC_AUTH_API_URL=http://localhost:3001
-```
->>>>>>> d0e1ebf2
 
 **Python Backend** (`backend/.env`):
 ```env
-<<<<<<< HEAD
 # Auth0 Configuration
 AUTH0_SECRET='use [openssl rand -hex 32] to generate a 32 bytes value'
 AUTH0_BASE_URL='http://localhost:3000'
@@ -322,32 +195,6 @@
 # Optional: Xumm Wallet Integration (legacy)
 NEXT_PUBLIC_XAMAN_API_KEY=your_xaman_key
 NEXT_PUBLIC_XAMAN_API_SECRET=your_xaman_secret
-=======
-# Database (Supabase/PostgreSQL)
-DATABASE_URL=postgresql://user:password@host:5432/dbname
-SUPABASE_URL=https://your-project.supabase.co
-SUPABASE_KEY=your_supabase_key
-
-# XRPL Network
-XRPL_NETWORK=testnet  # or mainnet
-
-# Xumm Integration
-XUMM_API_KEY=your_xumm_api_key
-XUMM_API_SECRET=your_xumm_api_secret
-```
-
-**Express Backend** (`@backend/.env`):
-```env
-# Auth0 Configuration
-AUTH0_DOMAIN=your-domain.auth0.com
-AUTH0_AUDIENCE=your_api_audience
-AUTH0_CLIENT_ID=your_client_id
-AUTH0_CLIENT_SECRET=your_client_secret
-
-# Server
-PORT=3001
-NODE_ENV=development
->>>>>>> d0e1ebf2
 ```
 
 ## Testing
@@ -356,21 +203,12 @@
 # Run Python backend tests
 pytest
 
-<<<<<<< HEAD
 # Run frontend linting
 cd frontend
 npm run lint
 
 # Build frontend for production
 npm run build
-=======
-# Run frontend tests
-cd frontend
-npm test
-
-# Lint code
-cd frontend && npm run lint
->>>>>>> d0e1ebf2
 ```
 
 ## Tech Stack
